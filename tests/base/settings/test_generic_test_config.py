--- conflicted
+++ resolved
@@ -22,13 +22,8 @@
         cls.test_config = Settings(
             config={
                 "sql_file": "sqlite.db",
-<<<<<<< HEAD
-                "project_paths": os.path.join(cls.resource_path, "../../../.."),
-                "resource_paths": os.path.join(cls.resource_path, "../../../static"),
-=======
                 "project_paths": os.path.abspath(os.path.join(cls.resource_path, "../../../../..")),
                 "resource_paths": os.path.abspath(os.path.join(cls.resource_path, "../../../../static")),
->>>>>>> 72922f46
             }
         )
 
