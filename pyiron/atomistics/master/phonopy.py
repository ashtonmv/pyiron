--- conflicted
+++ resolved
@@ -234,15 +234,10 @@
                 "output/generic/forces"
             ]
         else:
-<<<<<<< HEAD
-            forces_lst = [self.project_hdf5.inspect(job_id)["output/generic/forces"][-1]
-                          for job_id in self._get_jobs_sorted()]
-=======
             forces_lst = [
                 self.project_hdf5.inspect(job_id)["output/generic/forces"][-1]
-                for job_id in self.child_ids
+                for job_id in self._get_jobs_sorted()
             ]
->>>>>>> 3bf9eb6a
         self.phonopy.set_forces(forces_lst)
         self.phonopy.produce_force_constants()
         self.phonopy.set_mesh(mesh=[self.input["dos_mesh"]] * 3)
