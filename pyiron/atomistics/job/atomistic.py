--- conflicted
+++ resolved
@@ -397,18 +397,10 @@
         if isinstance(new_ham, GenericMaster) and not isinstance(self, GenericMaster):
             new_child = self.restart(snapshot=snapshot, job_name=None, job_type=None)
             new_ham.append(new_child)
-<<<<<<< HEAD
-        if self.status.finished:
-            new_ham.structure = self.get_structure(iteration_step=snapshot)
-            new_ham._generic_input["structure"] = "atoms"
-        else:
-            new_ham._generic_input["structure"] = "continue_final"
-=======
         new_ham.structure = self.get_structure(iteration_step=snapshot)
         if new_ham.structure is None:
             new_ham.structure = self.structure.copy()
         new_ham._generic_input['structure'] = 'atoms'
->>>>>>> 19fc1cce
         return new_ham
 
     # Required functions
